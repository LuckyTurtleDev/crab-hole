--- conflicted
+++ resolved
@@ -6,17 +6,9 @@
 
 [dependencies]
 async-trait = "0.1"
-<<<<<<< HEAD
 nohash-hasher = "0.2.0"
-rustls = "0.20.6"
-rustls-webpki = "0.100.1"
-tokio = { version = "1.27.0", features = ["parking_lot", "rt-multi-thread", "macros", "net"] }
-trust-dns-server = { version = "0.22.0", features = ["dnssec-ring", "dns-over-rustls", "dns-over-quic", "dns-over-https"] }
-webpki-roots = "0.23"
-=======
 serde = { version = "1.0", features = ["derive"] }
 tokio = { version = "1.27", features = ["parking_lot", "rt-multi-thread", "macros", "net"] }
 toml = { package = "basic-toml", version = "0.1" }
 trust-dns-proto = "0.22"
-trust-dns-server = { version = "0.22", features = ["dnssec-ring", "dns-over-rustls", "dns-over-quic", "dns-over-https"] }
->>>>>>> 53800cf7
+trust-dns-server = { version = "0.22", features = ["dnssec-ring", "dns-over-rustls", "dns-over-quic", "dns-over-https"] }