#![warn(rust_2018_idioms, unreachable_pub)]
#![forbid(elided_lifetimes_in_paths, unsafe_code)]

mod parser;

use async_trait::async_trait;
use directories::ProjectDirs;
use log::{debug, info};
use once_cell::sync::Lazy;
use reqwest::Client;
use serde::Deserialize;
use std::{env::var, fs, iter, path::PathBuf, sync::Arc, time::Duration};
use tokio::{net::UdpSocket, time::sleep};
use trust_dns_proto::{
	op::{header::Header, response_code::ResponseCode},
	rr::Name
};
use trust_dns_server::{
	authority::{Catalog, MessageResponseBuilder, ZoneType},
	server::{Request, RequestHandler, ResponseHandler, ResponseInfo},
	store::forwarder::{ForwardAuthority, ForwardConfig},
	ServerFuture as Server
};
use url::Url;

const CARGO_PKG_NAME: &str = env!("CARGO_PKG_NAME");
const CARGO_PKG_VERSION: &str = env!("CARGO_PKG_VERSION");

static PROJECT_DIRS: Lazy<ProjectDirs> = Lazy::new(|| {
	ProjectDirs::from("dev", "luckyturtle", CARGO_PKG_NAME)
		.expect("failed to get project dirs")
});
static LIST_DIR: Lazy<PathBuf> = Lazy::new(|| {
	if let Ok(var) = var(format!(
		"{}_DIR",
		CARGO_PKG_NAME.to_uppercase().replace('-', "_")
	)) {
		PathBuf::from(var).join("lists")
	} else {
		PROJECT_DIRS.cache_dir().to_owned()
	}
});

static CONFIG_PATH: Lazy<PathBuf> = Lazy::new(|| {
	if let Ok(var) = var(format!(
		"{}_DIR",
		CARGO_PKG_NAME.to_uppercase().replace('-', "_")
	)) {
		PathBuf::from(var)
	} else {
		#[cfg(not(debug_assertions))]
		return PROJECT_DIRS.config_dir().to_owned(); //rust wants a ; here
		#[cfg(debug_assertions)]
		PathBuf::new()
	}
	.join("config.toml")
});

static CLIENT: Lazy<Client> = Lazy::new(|| Client::new());

mod trie;

mod blocklist;
use blocklist::BlockList;

struct Handler {
	catalog: Catalog,
	blocklist: Arc<BlockList>
}

impl Handler {
	async fn new(config: &ForwardConfig, adlist: &Vec<Url>) -> Self {
		let zone_name = Name::root();
		let authority = ForwardAuthority::try_from_config(
			zone_name.clone(),
			ZoneType::Forward,
			config
		)
		.expect("Failed to create forwarder");

		let mut catalog = Catalog::new();
		catalog.upsert(zone_name.into(), Box::new(Arc::new(authority)));

		let blocklist = BlockList::new();
		blocklist.update(adlist, true).await;

		Self {
			catalog,
			blocklist: Arc::new(blocklist)
		}
	}
}

#[async_trait]
impl RequestHandler for Handler {
	async fn handle_request<R: ResponseHandler>(
		&self,
		request: &Request,
		mut response_handler: R
	) -> ResponseInfo {
<<<<<<< HEAD
		let host = request.request_info().query.name().to_string();
		println!("{host}");
=======
		let lower_query = request.request_info().query;
		if self
			.blocklist
			.contains(&lower_query.to_string(), true)
			.await
		{
			debug!("blocked: {lower_query:?}");
			let mut header = Header::response_from_request(request.header());
			header.set_response_code(ResponseCode::NXDomain);
			return response_handler
				.send_response(
					MessageResponseBuilder::from_message_request(request).build(
						header,
						iter::empty(),
						iter::empty(),
						iter::empty(),
						iter::empty()
					)
				)
				.await
				.unwrap(); //when does this fail?
		} else {
			debug!("{lower_query:?}");
		}
>>>>>>> 2cf6aed9

		self.catalog.handle_request(request, response_handler).await
	}
}

#[tokio::main]
async fn async_main(config: Config) {
	let udp_socket = UdpSocket::bind("[::]:8080")
		.await
		.expect("failed to bind udp socket");
	let handler = Handler::new(&config.upstream, &config.blocklist.lists).await;
	let blocklist = handler.blocklist.clone();
	tokio::spawn(async {
		let blocklist = blocklist;
		let lists = config.blocklist.lists;
		loop {
			blocklist.update(&lists, false).await;
			sleep(Duration::from_secs(7200)).await; //2h
		}
	});
	let mut server = Server::new(handler);
	server.register_socket(udp_socket);
	info!("🚀 start dns server");
	server
		.block_until_done()
		.await
		.expect("failed to run dns server");
}

#[derive(Deserialize)]
struct Config {
	upstream: ForwardConfig,
	blocklist: BlockConfig
}

#[derive(Deserialize)]
struct BlockConfig {
	lists: Vec<Url>,
	inculde_subdomains: bool
}

fn main() {
	Lazy::force(&CONFIG_PATH);
	Lazy::force(&LIST_DIR);
	my_env_logger_style::just_log();
	info!("           🦀 {CARGO_PKG_NAME}  v{CARGO_PKG_VERSION} 🦀");
	let config = fs::read(&*CONFIG_PATH)
		.unwrap_or_else(|_| panic!("Failed to read {:?} config", CONFIG_PATH.as_path()));
	let config: Config = toml::from_slice(&config).expect("Failed to deserialize config");
	async_main(config);
}<|MERGE_RESOLUTION|>--- conflicted
+++ resolved
@@ -98,11 +98,7 @@
 		request: &Request,
 		mut response_handler: R
 	) -> ResponseInfo {
-<<<<<<< HEAD
 		let host = request.request_info().query.name().to_string();
-		println!("{host}");
-=======
-		let lower_query = request.request_info().query;
 		if self
 			.blocklist
 			.contains(&lower_query.to_string(), true)
@@ -126,7 +122,6 @@
 		} else {
 			debug!("{lower_query:?}");
 		}
->>>>>>> 2cf6aed9
 
 		self.catalog.handle_request(request, response_handler).await
 	}
